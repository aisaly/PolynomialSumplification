(* Sum type to encode efficiently polynomial expressions *)
type pExp =
  | Term of int*int (*
      First int is the constant
      Second int is the power of x
      10  -> Term(10,0)
      2x -> Term(2,1)
      3x^20 -> Term(3, 20)
    *)
  | Plus of pExp list
  (*
    List of terms added
    Plus([Term(2,1); Term(1,0)])
  *)
  | Times of pExp list (* List of terms multiplied *)

let getDegree (_e:pExp): int =
  match _e with
  | Term(n,m) -> m
  | _ -> 0

(*
  Function to traslate betwen AST expressions
  to pExp expressions
*)
let from_expr (_e: Expr.expr) : pExp =
    Term(0,0) (* TODO *)

(*
  Returns the max degree from a list of pExp expressions
*)
let rec maxDegree (pList: pExp list) (relMax: int): int =
  match pList with
  | hd::tail -> (
    let m = getDegree hd in
      if m > relMax then maxDegree tail m
      else maxDegree tail relMax
  )
  | [] -> relMax

(*
  Returns the sum of degrees from a list of pExp expressions
*)
let rec sumDegrees (pList: pExp list) (sum: int): int =
  match pList with
  | hd::tail -> (
    let m = getDegree hd in
      sumDegrees tail (m + sum)
  )
  | [] -> sum

(*
  Compute degree of a polynomial expression.

  Hint 1: Degree of Term(n,m) is m
  Hint 2: Degree of Plus[...] is the max of the degree of args
  Hint 3: Degree of Times[...] is the sum of the degree of args
*)
let degree (_e:pExp): int =
  match _e with
  | Term(n,m) -> m
  | Plus(pList) -> maxDegree pList 0
  | Times(pList) -> sumDegrees pList 0

(*
  Comparison function useful for sorting of Plus[..] args
  to "normalize them". This way, terms that need to be reduced
  show up one after another.
  *)
let compare (e1: pExp) (e2: pExp) : bool =
  degree e1 > degree e2

(* Print a pExpr nicely
  Term(3,0) -> 3
  Term(5,1) -> 5x
  Term(4,2) -> 4x^2
  Plus... -> () + ()
  Times ... -> ()() .. ()

  Hint 1: Print () around elements that are not Term()
  Hint 2: Recurse on the elements of Plus[..] or Times[..]
*)
let rec print_pExp (_e: pExp): unit =
  match _e with
  | Term(n,m) -> (
    print_int n;
    if m >= 1 then (
      print_string "x";
      if m >= 2 then Printf.printf "^%i" m
    )
  )
  | Plus(pList) -> (
    match pList with
    | [] -> print_newline()
    | hd::tail ->  (
      Printf.printf "("; print_pExp ( hd );
      Printf.printf ") + (";
      let newPlus:pExp = Plus(tail) in
       print_pExp ( newPlus )
    )
  )
  | Times(pList) -> (
    match pList with
    | [] -> print_newline()
    | hd::tail ->  (
      Printf.printf "("; print_pExp ( hd );
      Printf.printf ") * (";
      let newTimes:pExp = Times(tail) in
       print_pExp ( newTimes )
    )
<<<<<<< HEAD
  )  
=======
  )

>>>>>>> a1f91219

(*
  Function to simplify (one pass) pExpr

  n1 x^m1 * n2 x^m2 -> n1*n2 x^(m1+m2)
  Term(n1,m1)*Term(n2,m2) -> Term(n1*n2,m1+m2)

  Hint 1: Keep terms in Plus[...] sorted
  Hint 2: flatten plus, i.e. Plus[ Plus[..], ..] => Plus[..]
  Hint 3: flatten times, i.e. times of times is times
  Hint 4: Accumulate terms. Term(n1,m)+Term(n2,m) => Term(n1+n2,m)
          Term(n1, m1)*Term(n2,m2) => Term(n1*n2, m1+m2)
  Hint 5: Use distributivity, i.e. Times[Plus[..],] => Plus[Times[..],]
    i.e. Times[Plus[Term(1,1); Term(2,2)]; Term(3,3)]
      => Plus[Times[Term(1,1); Term(3,3)]; Times[Term(2,2); Term(3,3)]]
      => Plus[Term(2,3); Term(6,5)]
  Hint 6: Find other situations that can arise
*)
let simplify1 (e:pExp): pExp =
    e

(*
  Compute if two pExp are the same
  Make sure this code works before you work on simplify1
*)
let equal_pExp (_e1: pExp) (_e2: pExp) :bool =
  match _e1, _e2 with
  | Term(n1,m1), Term(n2, m2) -> (
		if n1 = n2 && m1 = m2 then
	  		true
  		 else
			false

  )
  | _ -> raise (Failure "not what I expected")

(* Fixed point version of simplify1
  i.e. Apply simplify1 until no
  progress is made
*)
let rec simplify (e:pExp): pExp =
    let rE = simplify1(e) in
      print_pExp rE;
      if (equal_pExp e rE) then
        e
      else
        simplify(rE)<|MERGE_RESOLUTION|>--- conflicted
+++ resolved
@@ -108,12 +108,7 @@
       let newTimes:pExp = Times(tail) in
        print_pExp ( newTimes )
     )
-<<<<<<< HEAD
-  )  
-=======
   )
-
->>>>>>> a1f91219
 
 (*
   Function to simplify (one pass) pExpr
